name = "ParetoSmooth"
uuid = "a68b5a21-f429-434e-8bfa-46b447300aac"
authors = ["Carlos Parada <paradac@carleton.edu>"]
version = "0.2.1"

[deps]
AxisKeys = "94b1ba4f-4ee9-5380-92f1-94cde586c3c5"
Distributions = "31c24e10-a181-5473-b8eb-7969acd0382f"
FFTW = "7a1cc6ca-52ef-59f5-83cd-3a7055c09341"
InteractiveUtils = "b77e0a4c-d291-57a0-90e8-8db25a27a240"
LinearAlgebra = "37e2e46d-f89d-539d-b4ee-838fcccc9c8e"
LoopVectorization = "bdcacae8-1622-11e9-2a5c-532679323890"
MCMCDiagnosticTools = "be115224-59cd-429b-ad48-344e309966f0"
Polyester = "f517fe37-dbe3-4b94-8317-1923a5111588"
PrettyTables = "08abe8d2-0d0c-5749-adfa-8a2ac140af0d"
Random = "9a3f8284-a2c9-5f02-9a11-845980a1fd5c"
Requires = "ae029012-a4dd-5104-9daa-d747884805df"
SpecialFunctions = "276daf66-3868-5448-9aa4-cd146d93841b"
Statistics = "10745b16-79ce-11e8-11f9-7d13ad32a3b2"
Tullio = "bc48ee85-29a4-5162-ae0b-a64e1601d4bc"

[compat]
AxisKeys = "0.1.18"
Distributions = "0.25.10"
FFTW = "1.4.3"
LoopVectorization = "0.12.37"
MCMCDiagnosticTools = "0.1.0"
<<<<<<< HEAD
Requires = "1.1.3"
=======
Polyester = "0.3.4"
PrettyTables = "1.1.0"
>>>>>>> f87a5a6e
Tullio = "0.2.14"
julia = "1.6"

[extras]
Test = "8dfed614-e22c-5e08-85e1-65c5234f0b40"

[targets]
test = ["Test"]<|MERGE_RESOLUTION|>--- conflicted
+++ resolved
@@ -25,12 +25,9 @@
 FFTW = "1.4.3"
 LoopVectorization = "0.12.37"
 MCMCDiagnosticTools = "0.1.0"
-<<<<<<< HEAD
 Requires = "1.1.3"
-=======
 Polyester = "0.3.4"
 PrettyTables = "1.1.0"
->>>>>>> f87a5a6e
 Tullio = "0.2.14"
 julia = "1.6"
 
