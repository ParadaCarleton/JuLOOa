<<<<<<< HEAD
=======
using LoopVectorization
using StatsBase
>>>>>>> c59fe083
using Tullio

const LIKELY_ERROR_CAUSES = """
1. Incorrect inputs -- check your program for bugs. If you provided an `r_eff` argument,
double check it is correct.
2. Your chains failed to converge. Check diagnostics. 
3. You do not have enough posterior samples (ESS < ~25).
"""
const MIN_TAIL_LEN = 5  # Minimum size of a tail for PSIS to give sensible answers
const SAMPLE_SOURCES = ["mcmc", "vi", "other"]

export psis, PsisLoo, PsisLooMethod, Psis


###########################
###### RESULT STRUCT ######
###########################


"""
    Psis{R<:Real, AT<:AbstractArray{R, 3}, VT<:AbstractVector{R}}

A struct containing the results of Pareto-smoothed importance sampling.

# Fields

  - `weights`: A vector of smoothed, truncated, and normalized importance sampling weights.
  - `pareto_k`: Estimates of the shape parameter `k` of the generalized Pareto distribution.
  - `ess`: Estimated effective sample size for each LOO evaluation, based on the variance of
    the weights.
  - `sup_ess`: Estimated effective sample size for each LOO evaluation, based on the 
    supremum norm, i.e. the size of the largest weight. More likely than `ess` to warn when 
    importance sampling has failed. However, it can have a high variance.
  - `r_eff`: The relative efficiency of the MCMC chain, i.e. ESS / posterior sample size.
  - `tail_len`: Vector indicating how large the "tail" is for each observation.
  - `posterior_sample_size`: How many draws from an MCMC chain were used for PSIS.
  - `data_size`: How many data points were used for PSIS.
"""
struct Psis{
    RealType <: Real,
    AT <: AbstractArray{RealType, 3},
    VT <: AbstractVector{RealType},
}
    weights::AT
    pareto_k::VT
    ess::VT
    sup_ess::VT
    r_eff::VT
    tail_len::Vector{Int}
    posterior_sample_size::Int
    data_size::Int
end


function Base.show(io::IO, ::MIME"text/plain", psis_object::Psis)
    table = hcat(psis_object.pareto_k, psis_object.ess, psis_object.sup_ess)
    post_samples = psis_object.posterior_sample_size
    data_size = psis_object.data_size
    println("Results of PSIS with $post_samples posterior samples and $data_size cases.")
    _throw_pareto_k_warning(psis_object.pareto_k)
    return pretty_table(
        table;
        compact_printing=false,
        header=[:pareto_k, :ess, :sup_ess],
        formatters=ft_printf("%5.2f"),
        alignment=:r,
    )
end



###########################
####### PSIS FNCTNS #######
###########################


"""
    psis(
        log_ratios::AbstractArray{T<:Real}, 
        r_eff::AbstractVector; 
        source::String="mcmc"    
    ) -> Psis

Implements Pareto-smoothed importance sampling (PSIS).

# Arguments
## Positional Arguments
  - `log_ratios::AbstractArray`: A 2d or 3d array of (unnormalized) importance ratios on the
    log scale. Indices must be ordered as `[data, step, chain]`. The chain index can be left 
    off if there is only one chain, or if keyword argument `chain_index` is provided.
  - $R_EFF_DOC

## Keyword Arguments

  - $CHAIN_INDEX_DOC
  - `source::String="mcmc"`: A string or symbol describing the source of the sample being 
    used. If `"mcmc"`, adjusts ESS for autocorrelation. Otherwise, samples are assumed to be 
    independent. Currently permitted values are $SAMPLE_SOURCES.

See also: [`relative_eff`]@ref, [`psis_loo`]@ref, [`psis_ess`]@ref.
"""
function psis(
    log_ratios::AbstractArray{<:Real, 3};
    r_eff::AbstractVector{<:Real}=similar(log_ratios, 0),
    source::Union{AbstractString, Symbol}="mcmc"
)

    source = lowercase(String(source))
    dims = size(log_ratios)

    data_size = dims[1]
    post_sample_size = dims[2] * dims[3]

    # Reshape to matrix (easier to deal with)
    log_ratios = reshape(log_ratios, data_size, post_sample_size)
    r_eff = _generate_r_eff(log_ratios, dims, r_eff, source)
    weights = similar(log_ratios)
    # Shift ratios by maximum to prevent overflow
<<<<<<< HEAD
    @. weights = exp(log_ratios - $maximum(log_ratios; dims=2))

    r_eff = _generate_r_eff(weights, dims, r_eff, source)
=======
    @tturbo @. weights = exp(log_ratios - $maximum(log_ratios; dims=2))
    
>>>>>>> c59fe083
    _check_input_validity_psis(reshape(log_ratios, dims), r_eff)

    tail_length = Vector{Int}(undef, data_size)
    ξ = similar(r_eff)
    @inbounds Threads.@threads for i in eachindex(tail_length)
        tail_length[i] = _def_tail_length(post_sample_size, r_eff[i])
        ξ[i] = @views ParetoSmooth._do_psis_i!(weights[i, :], tail_length[i])
    end

    @tullio norm_const[i] := weights[i, j]
    @. weights = weights / norm_const
    ess = psis_ess(weights, r_eff)
    inf_ess = sup_ess(weights, r_eff)

    weights = reshape(weights, dims)

<<<<<<< HEAD
    if log_weights
        @. weights = log(weights)
    end

=======
>>>>>>> c59fe083
    return Psis(
        weights, 
        ξ, 
        ess, 
        inf_ess, 
        r_eff, 
        tail_length, 
        post_sample_size, 
        data_size
    )
end


function psis(
    log_ratios::AbstractMatrix{<:Real};
    chain_index::AbstractVector=_assume_one_chain(log_ratios),
    kwargs...,
)
    chain_index = Vector(Int.(chain_index))
    new_log_ratios = _convert_to_array(log_ratios, chain_index)
    return psis(new_log_ratios; kwargs...)
end


"""
    _do_psis_i!(is_ratios::AbstractVector{Real}, tail_length::Integer) -> T

Do PSIS on a single vector, smoothing its tail values.

# Arguments

  - `is_ratios::AbstractVector{<:Real}`: A vector of importance sampling ratios,
    scaled to have a maximum of 1.

# Returns

  - `T<:Real`: ξ, the shape parameter for the GPD; big numbers indicate thick tails.
"""
function _do_psis_i!(is_ratios::AbstractVector{T}, tail_length::Integer) where {T <: Real}

    len = length(is_ratios)
    tail_start = len - tail_length + 1  # index of smallest tail value

    # sort is_ratios and also get results of sortperm() at the same time
    ratio_index = collect(zip(is_ratios, Base.OneTo(len)))
    partialsort!(ratio_index, (tail_start-1):len; by=first)
    is_ratios .= first.(ratio_index)
    @views tail = is_ratios[tail_start:len]
    _check_tail(tail)

    # Get value just before the tail starts:
    cutoff = is_ratios[tail_start - 1]
    ξ = _psis_smooth_tail!(tail, cutoff)

    # truncate at max of raw weights (1 after scaling)
    clamp!(is_ratios, 0, 1)
    # unsort the ratios to their original position:
    invpermute!(is_ratios, last.(ratio_index))

    return ξ::T
end


"""
    _def_tail_length(log_ratios::AbstractVector, r_eff::Real) -> tail_len::Integer

Define the tail length as in Vehtari et al. (2019).
"""
function _def_tail_length(length::Int, r_eff::Real)
    return Int(ceil(min(length / 5, 3 * sqrt(length / r_eff))))
end


"""
    _psis_smooth_tail!(tail::AbstractVector{T}, cutoff::T) where {T<:Real} -> ξ::T

Takes an *already sorted* vector of observations from the tail and smooths it *in place*
with PSIS before returning shape parameter `ξ`.
"""
function _psis_smooth_tail!(tail::AbstractVector{T}, cutoff::T) where {T <: Real}
    len = length(tail)
    if any(isinf.(tail))
        return ξ = Inf
    else
        @. tail = tail - cutoff

        # save time not sorting since tail is already sorted
        ξ, σ = gpdfit(tail)
        @. tail = gpd_quantile(($(1:len) - 0.5) / len, ξ, σ) + cutoff
    end
    return ξ
end



##########################
#### HELPER FUNCTIONS ####
##########################

"""
Generate the relative effective sample size if not provided by the user.
"""
function _generate_r_eff(
    weights::AbstractArray{R}, 
    dims::Base.AbstractVecOrTuple, 
    r_eff::T, 
    source::String,
)::T where {R<:Real, T<:AbstractVector{R}}
    output::T = similar(r_eff, dims[1])
    if isempty(r_eff)
        if source == "mcmc"
            @info "Adjusting for autocorrelation. If the posterior samples are not " *
                  "autocorrelated, specify the source of the posterior sample using the " *
                  "keyword argument `source`. MCMC samples are always autocorrelated; VI " *
                  "samples are not."
            output .= relative_eff(reshape(weights, dims))
        elseif source ∈ SAMPLE_SOURCES
            @info "Samples have not been adjusted for autocorrelation. If the posterior " *
                  "samples are autocorrelated, as in MCMC methods, ESS estimates will be " *
                  "upward-biased, and standard error estimates will be downward-biased. " *
                  "MCMC samples are always autocorrelated; VI samples are not."
            return output .= ones(R, dims[1])
        else
            throw(
                ArgumentError(
                    "$source is not a valid source. Valid sources are $SAMPLE_SOURCES."
                ),
            )
            return output .= ones(R, dims[1])
        end
    else 
        return r_eff
    end
    if any(_invalid_number, r_eff)
        throw(
            ArgumentError(
                "PSIS-LOO has encountered an error calculating ESS values for your " * 
                "Markov chains. Please check your inputs. $LIKELY_ERROR_CAUSES"
            )
        )
    end
    return output::T
end


"""
Make sure all inputs to `psis` are valid.
"""
function _check_input_validity_psis(
    log_ratios::AbstractArray{T, 3}, r_eff::AbstractVector{T}
) where {T <: Real}
    if any(_invalid_number, log_ratios)
        throw(DomainError("Invalid input for `log_ratios` (contains NaN  or inf values)."))
    elseif isempty(log_ratios)
        throw(ArgumentError("Invalid input for `log_ratios` (array is empty)."))
    elseif length(r_eff) ≠ size(log_ratios, 1)
        throw(ArgumentError("Size of `r_eff` does not equal the number of data points."))
    end
    return nothing
end


"""
Check the tail to make sure a GPD fit is possible.
"""
function _check_tail(tail::AbstractVector{T}) where {T <: Real}
    if maximum(tail) ≈ minimum(tail)
        throw(
            ArgumentError(
                "Unable to fit generalized Pareto distribution: all tail values are the " *
                "same. Likely causes are: \n$LIKELY_ERROR_CAUSES",
            ),
        )
    elseif length(tail) < MIN_TAIL_LEN
        throw(
            ArgumentError(
                "Unable to fit generalized Pareto distribution: tail length was too " *
                "short. Likely causese are: \n$LIKELY_ERROR_CAUSES",
            ),
        )
    end
    return nothing
end


"""
Check if an input is invalid.
"""
function _invalid_number(x::Real)
    return isinf(x) || isnan(x)
end<|MERGE_RESOLUTION|>--- conflicted
+++ resolved
@@ -1,8 +1,3 @@
-<<<<<<< HEAD
-=======
-using LoopVectorization
-using StatsBase
->>>>>>> c59fe083
 using Tullio
 
 const LIKELY_ERROR_CAUSES = """
@@ -121,14 +116,9 @@
     r_eff = _generate_r_eff(log_ratios, dims, r_eff, source)
     weights = similar(log_ratios)
     # Shift ratios by maximum to prevent overflow
-<<<<<<< HEAD
     @. weights = exp(log_ratios - $maximum(log_ratios; dims=2))
-
+    
     r_eff = _generate_r_eff(weights, dims, r_eff, source)
-=======
-    @tturbo @. weights = exp(log_ratios - $maximum(log_ratios; dims=2))
-    
->>>>>>> c59fe083
     _check_input_validity_psis(reshape(log_ratios, dims), r_eff)
 
     tail_length = Vector{Int}(undef, data_size)
@@ -145,13 +135,6 @@
 
     weights = reshape(weights, dims)
 
-<<<<<<< HEAD
-    if log_weights
-        @. weights = log(weights)
-    end
-
-=======
->>>>>>> c59fe083
     return Psis(
         weights, 
         ξ, 
